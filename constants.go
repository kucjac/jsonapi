package jsonapi

const (
	// StructTag annotation strings
	annotationJSONAPI           = "jsonapi"
	annotationPrimary           = "primary"
	annotationID                = "id"
	annotationClientID          = "client-id"
	annotationLanguage          = "langtag"
	annotationAttribute         = "attr"
	annotationRelation          = "relation"
<<<<<<< HEAD
	annotationForeignKey        = "fkey"
=======
	annotationRelationship      = "relationship"
>>>>>>> 30b77690
	annotationOmitEmpty         = "omitempty"
	annotationI18n              = "i18n"
	annotationFieldType         = "type"
	annotationFlags             = "flags"
	annotationName              = "name"
	annotationISO8601           = "iso8601"
	annotationSeperator         = ","
	annotationRelationSeperator = ":"
	annotationTagSeperator      = ";"
	annotationTagEqual          = '='

	annotationNestedSeperator = "."
	annotationOpenedBracket   = '['
	annotationClosedBracket   = ']'

	// Hidden field
	annotationHidden = "hidden"

	annotationsManyToMany = "many2many"

	// FILTERS
	// disable for filtering purpose
	annotationNoFilter = "nofilter"

	annotationSortable = "sortable"

	// logical filters
	annotationEqual        = "eq"
	annotationIn           = "in"
	annotationNotEqual     = "ne"
	annotationNotIn        = "notin"
	annotationGreaterThan  = "gt"
	annotationGreaterEqual = "ge"
	annotationLessThan     = "lt"
	annotationLessEqual    = "le"

	// not used currently
	// annotationNot = "not"
	// annotationOr  = "or"
	// annotationAnd = "and"

	headerAcceptLanguage  = "Accept-Language"
	headerContentLanguage = "Content-Language"

	// string only filters
	annotationContains   = "contains"
	annotationStartsWith = "startswith"
	annotationEndsWith   = "endswith"

	iso8601TimeFormat = "2006-01-02T15:04:05Z"

	// MediaType is the identifier for the JSON API media type
	//
	// see http://jsonapi.org/format/#document-structure
	MediaType = "application/vnd.api+json"

	// Pagination Constants
	//
	// http://jsonapi.org/format/#fetching-pagination

	// KeyFirstPage is the key to the links object whose value contains a link to
	// the first page of data
	KeyFirstPage = "first"
	// KeyLastPage is the key to the links object whose value contains a link to
	// the last page of data
	KeyLastPage = "last"
	// KeyPreviousPage is the key to the links object whose value contains a link
	// to the previous page of data
	KeyPreviousPage = "prev"
	// KeyNextPage is the key to the links object whose value contains a link to
	// the next page of data
	KeyNextPage = "next"

	// KeyTotalPages is the key to the meta object whose value contains the total
	// pagination pages
	KeyTotalPages = "total-pages"

	// QueryParamPage is a JSON API query parameter used as for pagination.
	QueryParamPage = "page"

	// QueryParamPageNumber is a JSON API query parameter used in a page based
	// pagination strategy in conjunction with QueryParamPageSize
	QueryParamPageNumber = "page[number]"
	// QueryParamPageSize is a JSON API query parameter used in a page based
	// pagination strategy in conjunction with QueryParamPageNumber
	QueryParamPageSize = "page[size]"

	// QueryParamPageOffset is a JSON API query parameter used in an offset based
	// pagination strategy in conjunction with QueryParamPageLimit
	QueryParamPageOffset = "page[offset]"
	// QueryParamPageLimit is a JSON API query parameter used in an offset based
	// pagination strategy in conjunction with QueryParamPageOffset
	QueryParamPageLimit = "page[limit]"

	// QueryParamPageCursor is a JSON API query parameter used with a cursor-based
	// strategy
	QueryParamPageCursor = "page[cursor]"

	// QueryParamPageTotal is a JSON API query parameter used in pagination
	// It tells to API to add information about total-pages or total-count
	// (depending on the current strategy)
	QueryParamPageTotal = "page[total]"

	// QueryParamInclude
	QueryParamInclude = "include"

	// QueryParamSort
	QueryParamSort = "sort"

	// QueryParamFilter
	QueryParamFilter = "filter"

	// QueryParamFields
	QueryParamFields = "fields"

	// Preset query annotation
	QueryParamPreset = "preset"

	// QueryParamLanguage is a JSONAPI query parameter used in selecting a language tag for the
	// model.
	QueryParamLanguage = "language"

	// QueryParamLinks is a JSONAPI query parameter used in displaying the links of the relationships
	QueryParamLinks = "links"
)<|MERGE_RESOLUTION|>--- conflicted
+++ resolved
@@ -9,11 +9,8 @@
 	annotationLanguage          = "langtag"
 	annotationAttribute         = "attr"
 	annotationRelation          = "relation"
-<<<<<<< HEAD
 	annotationForeignKey        = "fkey"
-=======
 	annotationRelationship      = "relationship"
->>>>>>> 30b77690
 	annotationOmitEmpty         = "omitempty"
 	annotationI18n              = "i18n"
 	annotationFieldType         = "type"
