package tests

import (
	"context"
	"testing"

	"github.com/stretchr/testify/assert"
	"github.com/stretchr/testify/mock"
	"github.com/stretchr/testify/require"

	"github.com/neuronlabs/neuron-core/controller"
	"github.com/neuronlabs/neuron-core/errors"
	"github.com/neuronlabs/neuron-core/errors/class"
	"github.com/neuronlabs/neuron-core/query"
	"github.com/neuronlabs/neuron-core/query/filters"
	"github.com/neuronlabs/neuron-core/query/mocks"
)

type beforeLister struct {
	ID int `neuron:"type=primary"`
}

func (b *beforeLister) BeforeList(ctx context.Context, s *query.Scope) error {
	v := ctx.Value(testCtxKey)
	if v == nil {
		return errNotCalled
	}

	return nil
}

type afterLister struct {
	ID int `neuron:"type=primary"`
}

func (a *afterLister) AfterList(ctx context.Context, s *query.Scope) error {
	v := ctx.Value(testCtxKey)
	if v == nil {
		return errNotCalled
	}

	return nil
}

type lister struct {
	ID int `neuron:"type=primary"`
}

// TestList tests the list method for the processor.
func TestList(t *testing.T) {
	c := newController(t)

	err := c.RegisterModels(&beforeLister{}, &afterLister{}, &lister{})
	require.NoError(t, err)

	t.Run("NoHooks", func(t *testing.T) {
		v := []*lister{}
		s, err := query.NewC((*controller.Controller)(c), &v)
		require.NoError(t, err)

		r, _ := s.Controller().GetRepository(s.Struct())

		repo := r.(*mocks.Repository)

		repo.On("List", mock.Anything, mock.Anything).Return(nil)

		err = s.ListContext(context.WithValue(context.Background(), testCtxKey, t))
		if assert.NoError(t, err) {
			repo.AssertCalled(t, "List", mock.Anything, mock.Anything)
		}
	})

	t.Run("HookBefore", func(t *testing.T) {
		v := []*beforeLister{}
		s, err := query.NewC((*controller.Controller)(c), &v)
		require.NoError(t, err)

		r, _ := s.Controller().GetRepository(s.Struct())

		repo := r.(*mocks.Repository)

		repo.On("List", mock.Anything, mock.Anything).Return(nil)

		err = s.ListContext(context.WithValue(context.Background(), testCtxKey, t))
		if assert.NoError(t, err) {
			repo.AssertCalled(t, "List", mock.Anything, mock.Anything)
		}
	})

	t.Run("HookAfter", func(t *testing.T) {
		v := []*afterLister{}
		s, err := query.NewC((*controller.Controller)(c), &v)
		require.NoError(t, err)

		r, _ := s.Controller().GetRepository(s.Struct())

		repo := r.(*mocks.Repository)

		repo.On("List", mock.Anything, mock.Anything).Return(nil)

		err = s.ListContext(context.WithValue(context.Background(), testCtxKey, t))
		if assert.NoError(t, err) {
			repo.AssertCalled(t, "List", mock.Anything, mock.Anything)
		}
	})

}

type relationModel struct {
	ID       int           `neuron:"type=primary"`
	Relation *relatedModel `neuron:"type=relation;foreign=FK"`
	FK       int           `neuron:"type=foreign"`
}
type relatedModel struct {
	ID       int            `neuron:"type=primary"`
	Relation *relationModel `neuron:"type=relation;foreign=FK"`
	SomeAttr string         `neuron:"type=attr"`
}

type multiRelatedModel struct {
	ID        int              `neuron:"type=primary"`
	Relations []*relationModel `neuron:"type=relation;foreign=FK"`
}

<<<<<<< HEAD
// TestListRelationships tests the lists function with the relationship filters
func TestListRelationships(t *testing.T) {
	if testing.Verbose() {
		log.SetLevel(log.LDEBUG2)
	}
=======
// TestListRelationshipFilters tests the lists function with the relationship filters
func TestListRelationshipFilters(t *testing.T) {
>>>>>>> b29f9b42
	c := newController(t)

	err := c.RegisterModels(&relationModel{}, &relatedModel{}, &multiRelatedModel{})
	require.NoError(t, err)

	t.Run("BelongsTo", func(t *testing.T) {
		t.Run("MixedFilters", func(t *testing.T) {
			s, err := query.NewC((*controller.Controller)(c), &[]*relationModel{})
			require.NoError(t, err)

			require.NoError(t, s.Filter("[relation_models][relation][some_attr][$eq]", "test-value"))

			repoRoot, err := s.Controller().GetRepository(&relationModel{})
			require.NoError(t, err)

			repoRelated, err := s.Controller().GetRepository(&relatedModel{})
			require.NoError(t, err)

			rr := repoRoot.(*mocks.Repository)

			// there should be one query on root repo
			rr.On("List", mock.Anything, mock.Anything).Once().Run(func(args mock.Arguments) {
				s := args[1].(*query.Scope)

				foreignFilters := s.ForeignFilters()
				if assert.Len(t, foreignFilters, 1) {
					if assert.Len(t, foreignFilters[0].Values(), 1) {
						if assert.Len(t, foreignFilters[0].Values()[0].Values, 2) {
							assert.Equal(t, foreignFilters[0].Values()[0].Values[0], 4)
							assert.Equal(t, foreignFilters[0].Values()[0].Values[1], 3)
							assert.Equal(t, foreignFilters[0].Values()[0].Operator(), filters.OpIn)
						}
					}
				}
			}).Return(nil)

			rl := repoRelated.(*mocks.Repository)
			rl.On("List", mock.Anything, mock.Anything).Once().Run(func(args mock.Arguments) {
				s := args[1].(*query.Scope)

				attrFilters := s.AttributeFilters()
				if assert.NotEmpty(t, attrFilters) {
					if assert.Len(t, attrFilters[0].Values(), 1) {
						if assert.Len(t, attrFilters[0].Values()[0].Values, 1) {
							assert.Equal(t, attrFilters[0].Values()[0].Values[0], "test-value")
							assert.Equal(t, attrFilters[0].Values()[0].Operator(), filters.OpEqual)
						}
					}
				}
				if assert.Len(t, s.Fieldset(), 1) {
					_, ok := s.InFieldset("id")
					assert.True(t, ok)
				}

				s.Value = &([]*relationModel{{ID: 4}, {ID: 3}})
			}).Return(nil)

			require.NotPanics(t, func() {
				require.NoError(t, s.List())
			})
		})

		t.Run("OnlyPrimes", func(t *testing.T) {
			s, err := query.NewC((*controller.Controller)(c), &([]*relationModel{}))
			require.NoError(t, err)

			require.NoError(t, s.Filter("[relation_models][relation][id][$eq]", 1))

			repoRoot, err := s.Controller().GetRepository(&relationModel{})
			require.NoError(t, err)

			rr := repoRoot.(*mocks.Repository)

			// there should be one query on root repo
			rr.On("List", mock.Anything, mock.Anything).Once().Run(func(args mock.Arguments) {
				if assert.Len(t, args, 2) {
					s := args[1].(*query.Scope)

					ff := s.ForeignFilters()
					if assert.NotEmpty(t, ff) {
						if assert.Len(t, ff[0].Values(), 1) {
							if assert.Len(t, ff[0].Values()[0].Values, 1) {
								assert.Equal(t, ff[0].Values()[0].Values[0], 1)
								assert.Equal(t, ff[0].Values()[0].Operator(), filters.OpEqual)
							}
						}
					}
				}
			}).Return(nil)

			require.NotPanics(t, func() {
				require.NoError(t, s.List())
			})
		})
	})

	t.Run("HasOne", func(t *testing.T) {
		relatedValues := []*relatedModel{}
		s, err := query.NewC((*controller.Controller)(c), &relatedValues)
		require.NoError(t, err)

		require.NoError(t, s.Filter("[related_models][relation][id][$eq]", "1"))

		relatedRepo, err := s.Controller().GetRepository(&relatedModel{})
		require.NoError(t, err)

		relationRepo, err := s.Controller().GetRepository(&relationModel{})
		require.NoError(t, err)

		relation := relationRepo.(*mocks.Repository)
		relation.On("List", mock.Anything, mock.Anything).Once().Run(
			func(args mock.Arguments) {
				s := args[1].(*query.Scope)
				primaryFilters := s.PrimaryFilters()
				if assert.Len(t, primaryFilters, 1) {
					values := primaryFilters[0].Values()
					if assert.Len(t, values, 1) {
						assert.Equal(t, filters.OpEqual, values[0].Operator())
						assert.Equal(t, "1", values[0].Values[0])
					}
				}
				_, ok := s.InFieldset("FK")
				assert.True(t, ok)

				values, ok := s.Value.(*[]*relationModel)
				require.True(t, ok)

				(*values) = append((*values), &relationModel{ID: 1, FK: 5})
			}).Return(nil)

		related := relatedRepo.(*mocks.Repository)
		related.On("List", mock.Anything, mock.Anything).Once().Run(
			func(args mock.Arguments) {
				s := args[1].(*query.Scope)
				primaries := s.PrimaryFilters()
				if assert.Len(t, primaries, 1) {
					values := primaries[0].Values()
					if assert.Len(t, values, 1) {
						op := values[0]
						assert.Equal(t, filters.OpIn, op.Operator())
						assert.Equal(t, 5, op.Values[0])
					}
				}
				values := s.Value.(*[]*relatedModel)
				(*values) = append((*values), &relatedModel{ID: 5, SomeAttr: "Attr"})
			}).Return(nil)

		// after list
		relation.On("List", mock.Anything, mock.Anything).Once().Run(
			func(args mock.Arguments) {
				s := args[1].(*query.Scope)
				foreignFilters := s.ForeignFilters()
				if assert.Len(t, foreignFilters, 1) {
					values := foreignFilters[0].Values()
					if assert.Len(t, values, 1) {
						assert.Equal(t, filters.OpIn, values[0].Operator())
						assert.Equal(t, 5, values[0].Values[0])
					}
				}

				_, ok := s.InFieldset("FK")
				assert.True(t, ok)

				values, ok := s.Value.(*[]*relationModel)
				require.True(t, ok)

				(*values) = append((*values), &relationModel{ID: 1, FK: 5})
			}).Return(nil)

		err = s.List()
		require.NoError(t, err)

		if assert.Len(t, relatedValues, 1) {
			v := relatedValues[0]
			assert.Equal(t, 5, v.ID)
			if assert.NotNil(t, v.Relation) {
				assert.Equal(t, 1, v.Relation.ID)
			}
		}
	})

	t.Run("HasMany", func(t *testing.T) {
		t.Run("WithRelated", func(t *testing.T) {
			// create the multiRelatedModel scope.
			relatedValues := []*multiRelatedModel{}
			s, err := query.NewC((*controller.Controller)(c), &relatedValues)
			require.NoError(t, err)

			require.NoError(t, s.Filter("[multi_related_models][relations][id][$in]", "1", "2"))

			relationRepo, err := s.Controller().GetRepository(&relationModel{})
			require.NoError(t, err)

			// handle initial filter model list.
			relation := relationRepo.(*mocks.Repository)
			relation.On("List", mock.Anything, mock.Anything).Once().Run(func(args mock.Arguments) {
				s := args[1].(*query.Scope)
				primaries := s.PrimaryFilters()

				if assert.Len(t, primaries, 1) {
					op := primaries[0].Values()
					if assert.Len(t, op, 1) {
						assert.Equal(t, filters.OpIn, op[0].Operator())
						values := op[0].Values
						if assert.Len(t, values, 2) {
							assert.Equal(t, values[0], "1")
							assert.Equal(t, values[1], "2")
						}
					}
				}

				v, ok := s.Value.(*[]*relationModel)
				require.True(t, ok)

				(*v) = append((*v), []*relationModel{{ID: 1, FK: 3}, {ID: 2, FK: 5}, {ID: 3, FK: 3}}...)
			}).Return(nil)

			relatedRepo, err := s.Controller().GetRepository(&multiRelatedModel{})
			require.NoError(t, err)

			multi := relatedRepo.(*mocks.Repository)

			multi.On("List", mock.Anything, mock.Anything).Once().Run(func(args mock.Arguments) {
				s := args[1].(*query.Scope)
				primaries := s.PrimaryFilters()

				if assert.Len(t, primaries, 1) {
					op := primaries[0].Values()
					if assert.Len(t, op, 1) {
						assert.Equal(t, filters.OpIn, op[0].Operator())
						values := op[0].Values

						assert.Len(t, values, 2)
						assert.Contains(t, values, 3)
						assert.Contains(t, values, 5)
					}
				}

				v, ok := s.Value.(*[]*multiRelatedModel)
				require.True(t, ok)

				(*v) = append((*v), []*multiRelatedModel{{ID: 3}, {ID: 5}}...)
			}).Return(nil)

			// handle after getting list
			relation.On("List", mock.Anything, mock.Anything).Once().Run(func(args mock.Arguments) {
				s := args[1].(*query.Scope)
				foreigns := s.ForeignFilters()

				if assert.Len(t, foreigns, 1) {
					op := foreigns[0].Values()
					if assert.Len(t, op, 1) {
						assert.Equal(t, filters.OpIn, op[0].Operator())
						values := op[0].Values
						if assert.Len(t, values, 2) {
							assert.Equal(t, values[0], 3)
							assert.Equal(t, values[1], 5)
						}
					}
				}

				v, ok := s.Value.(*[]*relationModel)
				require.True(t, ok)

				(*v) = append((*v), []*relationModel{{ID: 1, FK: 3}, {ID: 2, FK: 5}, {ID: 3, FK: 3}}...)
			}).Return(nil)

			err = s.List()
			require.NoError(t, err)

			if assert.Len(t, relatedValues, 2) {
				if assert.Equal(t, 3, relatedValues[0].ID) {
					relations := relatedValues[0].Relations
					if assert.Len(t, relations, 2) {
						for _, relation := range relations {
							switch relation.ID {
							case 1, 3:
							default:
								t.Errorf("invalid relaiton id: %v", relation.ID)
							}
						}

					}
				}

				if assert.Equal(t, 5, relatedValues[1].ID) {
					relations := relatedValues[1].Relations
					if assert.Len(t, relations, 1) {
						for _, relation := range relations {
							switch relation.ID {
							case 2:
							default:
								t.Errorf("invalid relaiton id: %v", relation.ID)
							}
						}
					}
				}
			}
		})

		t.Run("NoFilterResult", func(t *testing.T) {
			s, err := query.NewC((*controller.Controller)(c), &[]*multiRelatedModel{})
			require.NoError(t, err)

			require.NoError(t, s.Filter("[multi_related_models][relations][id][$in]", "1", "2"))

			relationRepo, err := s.Controller().GetRepository(&relationModel{})
			require.NoError(t, err)

			// handle initial filter model list.
			relation := relationRepo.(*mocks.Repository)
			relation.On("List", mock.Anything, mock.Anything).Once().Run(func(args mock.Arguments) {
				s := args[1].(*query.Scope)
				primaries := s.PrimaryFilters()

				if assert.Len(t, primaries, 1) {
					op := primaries[0].Values()
					if assert.Len(t, op, 1) {
						assert.Equal(t, filters.OpIn, op[0].Operator())
						values := op[0].Values
						if assert.Len(t, values, 2) {
							assert.Equal(t, values[0], "1")
							assert.Equal(t, values[1], "2")
						}
					}
				}
			}).Return(nil)

			err = s.List()
			require.Error(t, err)

			e, ok := err.(*errors.Error)
			require.True(t, ok)

			assert.Equal(t, class.QueryValueNoResult, e.Class)
		})
	})

	t.Run("Many2Many", func(t *testing.T) {
		t.Run("OnlyPrimaries", func(t *testing.T) {
			c := newController(t)
			err := c.RegisterModels(Many2ManyModel{}, JoinModel{}, RelatedModel{})
			require.NoError(t, err)

			scopeValue := []*Many2ManyModel{}

			s, err := query.NewC((*controller.Controller)(c), &scopeValue)
			require.NoError(t, err)

			err = s.Filter("[many_2_many_models][many_2_many][id][$in]", "1", "2", "4")
			require.NoError(t, err)

			m2mRepo, err := c.GetRepository(s.Struct())
			require.NoError(t, err)

			m2m := m2mRepo.(*mocks.Repository)

			jmRepo, err := c.GetRepository(JoinModel{})
			require.NoError(t, err)

			joinModel := jmRepo.(*mocks.Repository)

			// get initial list of join model filter
			joinModel.On("List", mock.Anything, mock.Anything).Once().Run(func(args mock.Arguments) {
				s := args[1].(*query.Scope)

				foreignFilters := s.ForeignFilters()
				if assert.Len(t, foreignFilters, 1) {
					mtmFK, ok := s.Struct().ForeignKey("MtMForeignKey")
					if assert.True(t, ok) {
						field := foreignFilters[0].StructField()
						assert.Equal(t, field, mtmFK)
					}

					opValues := foreignFilters[0].Values()
					if assert.Len(t, opValues, 1) {
						assert.Equal(t, filters.OpIn, opValues[0].Operator())
						if assert.Len(t, opValues[0].Values, 3) {
							assert.Contains(t, opValues[0].Values, "1")
							assert.Contains(t, opValues[0].Values, "2")
							assert.Contains(t, opValues[0].Values, "4")
						}
					}
				}

				jmValues, ok := s.Value.(*[]*JoinModel)
				if assert.True(t, ok) {
					(*jmValues) = append((*jmValues),
						&JoinModel{ForeignKey: 4, MtMForeignKey: 1},
						&JoinModel{ForeignKey: 8, MtMForeignKey: 2},
						&JoinModel{ForeignKey: 16, MtMForeignKey: 4},
					)
				}
			}).Return(nil)

			m2m.On("List", mock.Anything, mock.Anything).Once().Run(func(args mock.Arguments) {
				s := args[1].(*query.Scope)

				primaries := s.PrimaryFilters()
				if assert.Len(t, primaries, 1) {
					opValues := primaries[0].Values()

					if assert.Len(t, opValues, 1) {
						values := opValues[0]

						assert.Equal(t, filters.OpIn, values.Operator())
						if assert.Len(t, values.Values, 3) {
							assert.Contains(t, values.Values, 4)
							assert.Contains(t, values.Values, 8)
							assert.Contains(t, values.Values, 16)
						}
					}
				}

				v, ok := s.Value.(*[]*Many2ManyModel)
				if assert.True(t, ok) {
					(*v) = append((*v),
						&Many2ManyModel{ID: 4},
						&Many2ManyModel{ID: 8},
						&Many2ManyModel{ID: 16},
					)
				}
			}).Return(nil)

			// Now again query the join table
			joinModel.On("List", mock.Anything, mock.Anything).Once().Run(func(args mock.Arguments) {
				s := args[1].(*query.Scope)

				foreignKeys := s.ForeignFilters()
				if assert.Len(t, foreignKeys, 1) {
					foreignKey, ok := s.Struct().ForeignKey("ForeignKey")
					if assert.True(t, ok) {
						assert.Equal(t, foreignKey, foreignKeys[0].StructField())
					}

					opValues := foreignKeys[0].Values()
					if assert.Len(t, opValues, 1) {
						assert.Equal(t, filters.OpIn, opValues[0].Operator())

						values := opValues[0].Values
						if assert.Len(t, values, 3) {
							assert.Contains(t, values, 4)
							assert.Contains(t, values, 8)
							assert.Contains(t, values, 16)
						}
					}
				}

				v, ok := s.Value.(*[]*JoinModel)
				if assert.True(t, ok) {
					(*v) = append((*v),
						&JoinModel{ForeignKey: 4, MtMForeignKey: 1},
						&JoinModel{ForeignKey: 8, MtMForeignKey: 2},
						&JoinModel{ForeignKey: 16, MtMForeignKey: 4},
					)
				}
			}).Return(nil)

			err = s.List()
			assert.NoError(t, err)

			if assert.Equal(t, 4, scopeValue[0].ID) {
				if assert.Len(t, scopeValue[0].Many2Many, 1) {
					mtm := scopeValue[0].Many2Many[0]
					assert.Equal(t, 1, mtm.ID)
				}
			}

			if assert.Equal(t, 8, scopeValue[1].ID) {
				if assert.Len(t, scopeValue[1].Many2Many, 1) {
					mtm := scopeValue[1].Many2Many[0]
					assert.Equal(t, 2, mtm.ID)
				}
			}

			if assert.Equal(t, 16, scopeValue[2].ID) {
				if assert.Len(t, scopeValue[2].Many2Many, 1) {
					mtm := scopeValue[2].Many2Many[0]
					assert.Equal(t, 4, mtm.ID)
				}
			}

			m2m.AssertNumberOfCalls(t, "List", 1)
			joinModel.AssertNumberOfCalls(t, "List", 2)
		})

		t.Run("RelatedFilter", func(t *testing.T) {
			t.Run("RelatedExists", func(t *testing.T) {
				c := newController(t)
				err := c.RegisterModels(Many2ManyModel{}, JoinModel{}, RelatedModel{})
				require.NoError(t, err)

				scopeValue := []*Many2ManyModel{}

				s, err := query.NewC((*controller.Controller)(c), &scopeValue)
				require.NoError(t, err)

				err = s.Filter("[many_2_many_models][many_2_many][float_field][$gt]", "1.2415")
				require.NoError(t, err)

				m2mRepo, err := c.GetRepository(s.Struct())
				require.NoError(t, err)

				m2m := m2mRepo.(*mocks.Repository)

				jmRepo, err := c.GetRepository(JoinModel{})
				require.NoError(t, err)

				joinModel := jmRepo.(*mocks.Repository)

				relatedRepo, err := c.GetRepository(RelatedModel{})
				require.NoError(t, err)

				related := relatedRepo.(*mocks.Repository)

				// at first find related repository filter
				related.On("List", mock.Anything, mock.Anything).Once().Run(func(args mock.Arguments) {
					s := args[1].(*query.Scope)

					attrFilters := s.AttributeFilters()
					if assert.Len(t, attrFilters, 1) {
						attrF := attrFilters[0]

						shouldBeField, ok := s.Struct().Attr("FloatField")
						require.True(t, ok)

						assert.Equal(t, shouldBeField, attrF.StructField())

						opValues := attrF.Values()
						if assert.Len(t, opValues, 1) {
							opV := opValues[0]

							assert.Equal(t, filters.OpGreaterThan, opV.Operator())
							if assert.Len(t, opV.Values, 1) {
								assert.Equal(t, opV.Values[0], "1.2415")
							}
						}
					}

					fieldSet := s.Fieldset()
					assert.Len(t, fieldSet, 1)
					_, isPrimary := s.InFieldset("ID")
					assert.True(t, isPrimary)

					sv := s.Value.(*[]*RelatedModel)

					(*sv) = append((*sv), &RelatedModel{ID: 5})
				}).Return(nil)

				// now the join model should be queried by the mtmForeignKey equal to the relatedScope primary.
				joinModel.On("List", mock.Anything, mock.Anything).Once().Run(func(args mock.Arguments) {
					s := args[1].(*query.Scope)

					foreignFilters := s.ForeignFilters()
					if assert.Len(t, foreignFilters, 1) {
						foreignField, ok := s.Struct().ForeignKey("MtMForeignKey")
						require.True(t, ok)

						assert.Equal(t, foreignField, foreignFilters[0].StructField())

						if assert.Len(t, foreignFilters[0].Values(), 1) {
							op := foreignFilters[0].Values()[0]

							assert.Equal(t, filters.OpIn, op.Operator())
							if assert.Len(t, op.Values, 1) {
								assert.Equal(t, 5, op.Values[0])
							}
						}
					}

					sv := s.Value.(*[]*JoinModel)
					(*sv) = append((*sv),
						&JoinModel{ID: 1, ForeignKey: 2, MtMForeignKey: 5},
						&JoinModel{ID: 3, ForeignKey: 4, MtMForeignKey: 5},
					)
				}).Return(nil)

				m2m.On("List", mock.Anything, mock.Anything).Once().Run(func(args mock.Arguments) {
					s := args[1].(*query.Scope)

					primaries := s.PrimaryFilters()
					if assert.Len(t, primaries, 1) {
						pmValues := primaries[0].Values()
						if assert.Len(t, pmValues, 1) {
							op := pmValues[0]

							assert.Equal(t, filters.OpIn, op.Operator())
							if assert.Len(t, op.Values, 2) {
								assert.Contains(t, op.Values, 2)
								assert.Contains(t, op.Values, 4)
							}
						}
					}

					sv := s.Value.(*[]*Many2ManyModel)
					(*sv) = append((*sv), &Many2ManyModel{ID: 2}, &Many2ManyModel{ID: 4})
				}).Return(nil)

				// now the join model should be queried by the mtmForeignKey equal to the relatedScope primary.
				joinModel.On("List", mock.Anything, mock.Anything).Once().Run(func(args mock.Arguments) {
					s := args[1].(*query.Scope)

					foreignFilters := s.ForeignFilters()
					if assert.Len(t, foreignFilters, 1) {
						foreignField, ok := s.Struct().ForeignKey("ForeignKey")
						require.True(t, ok)

						assert.Equal(t, foreignField, foreignFilters[0].StructField())

						if assert.Len(t, foreignFilters[0].Values(), 1) {
							op := foreignFilters[0].Values()[0]

							assert.Equal(t, filters.OpIn, op.Operator())
							if assert.Len(t, op.Values, 2) {
								assert.Contains(t, op.Values, 2)
								assert.Contains(t, op.Values, 4)
							}
						}
					}

					_, ok := s.InFieldset("ForeignKey")
					assert.True(t, ok)
					_, ok = s.InFieldset("MtMForeignKey")
					assert.True(t, ok)

					sv := s.Value.(*[]*JoinModel)
					(*sv) = append((*sv),
						&JoinModel{ForeignKey: 2, MtMForeignKey: 5},
						&JoinModel{ForeignKey: 4, MtMForeignKey: 5},
					)
				}).Return(nil)

				err = s.List()
				require.NoError(t, err)

				related.AssertNumberOfCalls(t, "List", 1)
				joinModel.AssertNumberOfCalls(t, "List", 2)
				m2m.AssertNumberOfCalls(t, "List", 1)
			})

			t.Run("RelatedNotExists", func(t *testing.T) {
				c := newController(t)
				err := c.RegisterModels(Many2ManyModel{}, JoinModel{}, RelatedModel{})
				require.NoError(t, err)

				scopeValue := []*Many2ManyModel{}

				s, err := query.NewC((*controller.Controller)(c), &scopeValue)
				require.NoError(t, err)

				err = s.Filter("[many_2_many_models][many_2_many][float_field][$gt]", "1.2415")
				require.NoError(t, err)

				relatedRepo, err := c.GetRepository(RelatedModel{})
				require.NoError(t, err)

				related := relatedRepo.(*mocks.Repository)

				// at first find related repository filter
				related.On("List", mock.Anything, mock.Anything).Once().Run(func(args mock.Arguments) {
					s := args[1].(*query.Scope)

					attrFilters := s.AttributeFilters()
					if assert.Len(t, attrFilters, 1) {
						attrF := attrFilters[0]

						shouldBeField, ok := s.Struct().Attr("FloatField")
						require.True(t, ok)

						assert.Equal(t, shouldBeField, attrF.StructField())

						opValues := attrF.Values()
						if assert.Len(t, opValues, 1) {
							opV := opValues[0]

							assert.Equal(t, filters.OpGreaterThan, opV.Operator())
							if assert.Len(t, opV.Values, 1) {
								assert.Equal(t, opV.Values[0], "1.2415")
							}
						}
					}

					fieldSet := s.Fieldset()
					assert.Len(t, fieldSet, 1)
					_, isPrimary := s.InFieldset("ID")
					assert.True(t, isPrimary)
				}).Return(errors.New(class.QueryValueNoResult, "no results"))

				require.NotPanics(t, func() {
					err = s.List()
					require.Error(t, err)
				})
			})
		})
	})

	t.Run("Include", func(t *testing.T) {
		t.Run("InFieldset", func(t *testing.T) {
			relatedValues := []*relatedModel{}

			s, err := query.NewC((*controller.Controller)(c), &relatedValues)
			require.NoError(t, err)

			err = s.IncludeFields("relation")
			require.NoError(t, err)

			relatedRepo, err := c.GetRepository(s.Struct())
			require.NoError(t, err)

			relatedModelRepo, ok := relatedRepo.(*mocks.Repository)
			require.True(t, ok)

			// List the related model values
			relatedModelRepo.On("List", mock.Anything, mock.Anything).Once().Run(func(args mock.Arguments) {
				s, ok := args[1].(*query.Scope)
				require.True(t, ok)

				values, ok := s.Value.(*[]*relatedModel)
				require.True(t, ok)

				(*values) = append((*values), &relatedModel{ID: 3})
				(*values) = append((*values), &relatedModel{ID: 4})

			}).Return(nil)

			relField, ok := s.Struct().RelationField("Relation")
			require.True(t, ok)

			// get included values
			relationRepo, err := c.GetRepository(relField.Relationship().ModelStruct())
			require.NoError(t, err)

			relationModelRepo, ok := relationRepo.(*mocks.Repository)
			require.True(t, ok)

			// get related models
			relationModelRepo.On("List", mock.Anything, mock.Anything).Once().Run(func(args mock.Arguments) {
				s, ok := args[1].(*query.Scope)
				require.True(t, ok)

				values, ok := s.Value.(*[]*relationModel)
				require.True(t, ok)

				// check primary filter values

				(*values) = append((*values), &relationModel{ID: 45, FK: 3})
				(*values) = append((*values), &relationModel{ID: 56, FK: 4})
			}).Return(nil)

			firstIncluded := &relationModel{ID: 45, FK: 3}
			secondIncluded := &relationModel{ID: 56, FK: 4}

			// get included models
			relationModelRepo.On("List", mock.Anything, mock.Anything).Once().Run(func(args mock.Arguments) {
				s, ok := args[1].(*query.Scope)
				require.True(t, ok)

				values, ok := s.Value.(*[]*relationModel)
				require.True(t, ok)

				// check primary filter values

				(*values) = append((*values), firstIncluded)
				(*values) = append((*values), secondIncluded)
			}).Return(nil)

			err = s.List()
			require.NoError(t, err)

			values, err := s.IncludedModelValues(&relationModel{})
			require.NoError(t, err)

			rValues, ok := values.(*[]*relationModel)
			require.True(t, ok, "%T", values)

			if assert.Len(t, *rValues, 2) {
				assert.Contains(t, *rValues, firstIncluded)
				assert.Contains(t, *rValues, secondIncluded)
			}
		})
	})
}<|MERGE_RESOLUTION|>--- conflicted
+++ resolved
@@ -122,16 +122,8 @@
 	Relations []*relationModel `neuron:"type=relation;foreign=FK"`
 }
 
-<<<<<<< HEAD
-// TestListRelationships tests the lists function with the relationship filters
-func TestListRelationships(t *testing.T) {
-	if testing.Verbose() {
-		log.SetLevel(log.LDEBUG2)
-	}
-=======
 // TestListRelationshipFilters tests the lists function with the relationship filters
 func TestListRelationshipFilters(t *testing.T) {
->>>>>>> b29f9b42
 	c := newController(t)
 
 	err := c.RegisterModels(&relationModel{}, &relatedModel{}, &multiRelatedModel{})
