--- conflicted
+++ resolved
@@ -436,181 +436,20 @@
 
 */
 
-<<<<<<< HEAD
 func (s *Scope) getCollectionScope() *Scope {
-=======
 // GetCollectionScope gets the collection root scope for given scope.
 // Used for included Field scopes for getting their model root scope, that contains all
 func (s *Scope) GetCollectionScope() *Scope {
->>>>>>> b29f9b42
 	return s.collectionScope
 }
 
 // GetFieldValue
-<<<<<<< HEAD
-func (s *Scope) getFieldValuePublic(field *models.StructField) (interface{}, error) {
-	if s.Value == nil {
-		return nil, errors.New(class.QueryNoValue, "no query value provided")
-	}
-
-	if s.mStruct != field.Struct() {
-		return nil, errors.New(class.InternalQueryInvalidField, "provided invalid field for given model struct").SetOperation("getFieldValuePublic")
-	}
-
-	// get the field's value
-	v := reflect.ValueOf(s.Value)
-	if v.Kind() == reflect.Ptr {
-		v = v.Elem()
-	}
-
-	return v.FieldByIndex(field.ReflectField().Index).Interface(), nil
-}
-
-// getLangtagValue returns the value of the langtag for given scope
-// returns error if:
-//		- the scope's model does not support i18n
-//		- provided nil Value for the scope
-//		- the scope's Value is of invalid type
-func (s *Scope) getLangtagValue() (string, error) {
-	langField := s.Struct().LanguageField()
-	if langField == nil {
-		return "", errors.New(class.QueryFilterLanguage, "no language field found for the model")
-	}
-
-	v := reflect.ValueOf(s.Value)
-	if v.IsNil() {
-		return "", errors.New(class.QueryNoValue, "no scope's value provided")
-	}
-
-	if v.Kind() != reflect.Ptr {
-		return "", errors.New(class.QueryValueType, "invalid query value")
-	}
-	v = v.Elem()
-
-	// allowed only for single scope value
-	if v.Kind() == reflect.Struct {
-		langField := v.Elem().FieldByIndex(langField.ReflectField().Index)
-		return langField.String(), nil
-	}
-
-	return "", errors.New(class.QueryValueType, "invalid query value type").SetOperation("getLangtagValue")
-}
-=======
->>>>>>> b29f9b42
 
 // isRoot checks if given scope is a root scope of the query
 func (s *Scope) isRoot() bool {
 	return s.kind == RootKind
 }
 
-<<<<<<< HEAD
-// setLangtagValue sets the langtag to the scope's value.
-// returns an error
-//		- if the Value is of invalid type or if the
-//		- if the model does not support i18n
-//		- if the scope's Value is nil pointer
-func (s *Scope) setLangtagValue(langtag string) error {
-
-	langField := s.Struct().LanguageField()
-	if langField == nil {
-		return errors.New(class.QueryFilterLanguage, "no language field found for the model")
-	}
-
-	v := reflect.ValueOf(s.Value)
-	if v.IsNil() {
-		return errors.New(class.QueryNoValue, "no scope's value provided")
-	}
-
-	if v.Kind() != reflect.Ptr {
-		return errors.New(class.QueryValueType, "invalid query value")
-	}
-	v = v.Elem()
-
-	switch v.Kind() {
-	case reflect.Struct:
-		fieldValue := v.FieldByIndex(langField.ReflectField().Index)
-		fieldValue.SetString(langtag)
-		return nil
-	case reflect.Slice:
-		for i := 0; i < v.Len(); i++ {
-			elem := v.Index(i)
-			if elem.IsNil() {
-				continue
-			}
-			elem.Elem().FieldByIndex(langField.ReflectField().Index).SetString(langtag)
-		}
-		return nil
-	}
-
-	return errors.New(class.QueryValueType, "invalid query value")
-}
-
-// getRelatedScope gets the related scope with preset filter values.
-// The filter values are being taken form the root 's' Scope relationship id's.
-func (s *Scope) getRelatedScope() (*Scope, error) {
-	if s.Value == nil {
-		return nil, errors.New(class.QueryNoValue, "no scope value provided")
-	}
-
-	if len(s.includedFields) < 1 {
-		return nil, errors.Newf(class.InternalQueryIncluded, "The root scope of type: '%v' was not built using controller.BuildRelatedScope() method.", s.mStruct.Type())
-	}
-
-	var (
-		relScope *Scope
-		err      error
-	)
-
-	relatedField := s.includedFields[0]
-	relScope = relatedField.Scope
-
-	scopeValue := reflect.ValueOf(s.Value)
-	if scopeValue.Type().Kind() != reflect.Ptr {
-		return nil, errors.New(class.QueryValueType, "invalid scope's value type")
-	}
-
-	fieldValue := scopeValue.Elem().FieldByIndex(relatedField.FieldIndex())
-	var primaries []interface{}
-
-	// if no values are present within given field
-	// return nil scope.Value
-	if fieldValue.Kind() == reflect.Ptr && fieldValue.IsNil() {
-		return relScope, nil
-	} else if fieldValue.Kind() == reflect.Slice && fieldValue.Len() == 0 {
-		relScope.isMany = true
-		return relScope, nil
-	}
-
-	primaries, err = relatedField.Relationship().Struct().PrimaryValues(fieldValue)
-	if err != nil {
-		return nil, err
-	}
-
-	if len(primaries) == 0 {
-		return relScope, nil
-	}
-
-	filterValue := &filters.OpValuePair{}
-
-	if relatedField.FieldKind() == models.KindRelationshipSingle {
-		filterValue.SetOperator(filters.OpEqual)
-		filterValue.Values = append(filterValue.Values, primaries...)
-		relScope.newValueSingle()
-	} else {
-		filterValue.SetOperator(filters.OpIn)
-		filterValue.Values = primaries
-		relScope.isMany = true
-		relScope.newValueMany()
-	}
-
-	primaryFilter := filters.NewFilter(relatedField.StructField, filterValue)
-
-	relScope.primaryFilters = append(relScope.primaryFilters, primaryFilter)
-	return relScope, nil
-}
-
-=======
->>>>>>> b29f9b42
 // GetPrimaryFieldValues - gets the primary field values from the scope.
 // Returns the values within the []interface{} form.
 func (s *Scope) GetPrimaryFieldValues() ([]interface{}, error) {
@@ -907,115 +746,4 @@
 	}
 
 	return v.FieldByIndex(sField.ReflectField().Index), nil
-<<<<<<< HEAD
-}
-
-func (s *Scope) copy(isRoot bool, root *Scope) *Scope {
-	scope := Scope{
-		id:                        uuid.New(),
-		Value:                     s.Value,
-		mStruct:                   s.mStruct,
-		store:                     make(map[interface{}]interface{}),
-		isMany:                    s.isMany,
-		count:                     s.count,
-		errorLimit:                s.errorLimit,
-		totalIncludeCount:         s.totalIncludeCount,
-		kind:                      s.kind,
-		currentIncludedFieldIndex: s.currentIncludedFieldIndex,
-		isRelationship:            s.isRelationship,
-		queryLanguage:             s.queryLanguage,
-		hasFieldNotInFieldset:     s.hasFieldNotInFieldset,
-		filterLock:                sync.Mutex{},
-	}
-
-	if isRoot {
-		scope.rootScope = nil
-		scope.collectionScope = &scope
-		root = &scope
-	} else {
-		if s.rootScope == nil {
-			scope.rootScope = nil
-		}
-		scope.collectionScope = root.getOrCreateModelsRootScope(s.mStruct)
-	}
-
-	if s.fieldset != nil {
-		scope.fieldset = make(map[string]*models.StructField)
-		for k, v := range s.fieldset {
-			scope.fieldset[k] = v
-		}
-	}
-
-	if s.primaryFilters != nil {
-		scope.primaryFilters = make([]*filters.FilterField, len(s.primaryFilters))
-		for i, v := range s.primaryFilters {
-
-			scope.primaryFilters[i] = filters.CopyFilter(v)
-		}
-	}
-
-	if s.attributeFilters != nil {
-		scope.attributeFilters = make([]*filters.FilterField, len(s.attributeFilters))
-		for i, v := range s.attributeFilters {
-			scope.attributeFilters[i] = filters.CopyFilter(v)
-		}
-	}
-
-	if s.relationshipFilters != nil {
-		for i, v := range s.relationshipFilters {
-			scope.relationshipFilters[i] = filters.CopyFilter(v)
-		}
-	}
-
-	if s.sortFields != nil {
-		scope.sortFields = make([]*sorts.SortField, len(s.sortFields))
-		for i, v := range s.sortFields {
-			scope.sortFields[i] = sorts.Copy(v)
-		}
-
-	}
-
-	if s.includedScopes != nil {
-		scope.includedScopes = make(map[*models.ModelStruct]*Scope)
-		for k, v := range s.includedScopes {
-			scope.includedScopes[k] = v.copy(false, root)
-		}
-	}
-
-	if s.includedFields != nil {
-		scope.includedFields = make([]*IncludeField, len(s.includedFields))
-		for i, v := range s.includedFields {
-			scope.includedFields[i] = v.copy(&scope, root)
-		}
-	}
-
-	if s.includedValues != nil {
-		scope.includedValues = safemap.New()
-		for k, v := range s.includedValues.Values() {
-			scope.includedValues.UnsafeSet(k, v)
-		}
-	}
-
-	return &scope
-}
-
-// func (s *Scope) buildPresetFields(model *models.ModelStruct, presetFields ...string) error {
-// 	l := len(presetFields)
-// 	switch {
-// 	case l < 1:
-// 		return fmt.Errorf("No preset field provided. For model: %s.", model.modelType.Name(), presetFields)
-// 	case l == 1:
-// 		if presetCollection := presetFields[0]; presetCollection != model.collectionType {
-// 			return fmt.Errorf("Invalid preset collection: '%s'. The collection does not match with provided model: '%s'.", presetCollection, model.modelType.Name())
-// 		}
-// 		return nil
-
-// 	case l > 2:
-// 		collection := presetFields[0]
-
-// 	}
-// 	return nil
-// }
-=======
-}
->>>>>>> b29f9b42
+}